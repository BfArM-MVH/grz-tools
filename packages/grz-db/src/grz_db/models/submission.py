--- conflicted
+++ resolved
@@ -1,12 +1,9 @@
 import calendar
 import datetime
-<<<<<<< HEAD
-import re
-=======
 import logging
 import math
 import random
->>>>>>> 938da6c5
+import re
 from collections.abc import Generator, Sequence
 from contextlib import contextmanager
 from operator import attrgetter
@@ -113,7 +110,7 @@
     model_config = ConfigDict(validate_assignment=True)  # type: ignore
     immutable_fields: ClassVar[set[str]] = {"id"}
 
-    # id: str
+    id: str
     tan_g: Tan | None = Field(default=None, unique=True, index=True, alias="tanG")
     pseudonym: str | None = Field(default=None, index=True)
 
@@ -747,58 +744,6 @@
             change_requests = session.exec(statement).all()
             return change_requests
 
-<<<<<<< HEAD
-    def get_monthly_qc_stats(self, submitter_id: str, year: int, month: int) -> tuple[int, int, int]:
-        """
-        For any given month, get the number of validated submissions, the number of qc'ing submissions and the number of submissions since the last qc'ing submission.
-        """
-        start_of_month = datetime.datetime(year, month, 1, tzinfo=datetime.UTC)
-        start_of_next_month = (start_of_month + datetime.timedelta(days=32)).replace(day=1)
-
-        with self._get_session() as session:
-            uploaded_state = sa.orm.aliased(SubmissionStateLog, name="uploaded_state")
-            validated_state = sa.orm.aliased(SubmissionStateLog, name="validated_state")
-            qcing_state = sa.orm.aliased(SubmissionStateLog, name="qcing_state")
-
-            stmt = (
-                select(Submission, qcing_state.state, uploaded_state.timestamp)
-                .join(uploaded_state, Submission.id == uploaded_state.submission_id)  # type: ignore[arg-type]
-                .join(validated_state, Submission.id == validated_state.submission_id)  # type: ignore[arg-type]
-                .outerjoin(
-                    qcing_state,
-                    sa.and_(Submission.id == qcing_state.submission_id, qcing_state.state == SubmissionStateEnum.QCING),  # type: ignore[arg-type]
-                )
-                .where(
-                    Submission.submitter_id == submitter_id,
-                    uploaded_state.state == SubmissionStateEnum.UPLOADED,
-                    validated_state.state == SubmissionStateEnum.VALIDATED,
-                    sa.and_(uploaded_state.timestamp >= start_of_month, uploaded_state.timestamp < start_of_next_month),  # type: ignore[arg-type]
-                )
-                .order_by(uploaded_state.timestamp)  # type: ignore[arg-type]
-                .distinct()
-            )
-
-            query_results = session.exec(stmt).all()
-
-            if not query_results:
-                return 0, 0, 0
-
-            validated_this_month: int = len(query_results)
-            qcing_this_month: int = 0
-            last_qcing_index: int | None = None
-
-            for i, (_submission, qcing_state_value, _timestamp) in enumerate(query_results):
-                if qcing_state_value is not None:
-                    qcing_this_month += 1
-                    last_qcing_index = i
-
-            if last_qcing_index is not None:
-                submissions_since_last_qcing_submission = validated_this_month - 1 - last_qcing_index
-            else:
-                submissions_since_last_qcing_submission = validated_this_month
-
-            return validated_this_month, qcing_this_month, submissions_since_last_qcing_submission
-=======
     def should_qc(self, submission_id: str, target_percentage: float, salt: str | None) -> bool:
         """
         Determines whether or not a submission should go through detailed QC or not.
@@ -904,5 +849,4 @@
         except ValueError:
             # if the submission ID isn't in the quarter list, it hasn't met the requirements to be detailed QCed (e.g. passed basic QC)
             return False
-        return current_index_in_block == target_index_in_block
->>>>>>> 938da6c5
+        return current_index_in_block == target_index_in_block