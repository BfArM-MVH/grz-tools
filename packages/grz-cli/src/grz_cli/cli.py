--- conflicted
+++ resolved
@@ -4,12 +4,9 @@
 
 import logging
 import logging.config
-<<<<<<< HEAD
 import shutil
 import subprocess
-=======
 import sys
->>>>>>> bc28b23a
 from importlib.metadata import version
 from textwrap import dedent
 
