--- conflicted
+++ resolved
@@ -304,44 +304,4 @@
         importlib.resources.files(resources).joinpath("example_research_consent", "minimal_consented.json").read_text()
     )
     del consent_json_raw["provision"]["provision"]
-<<<<<<< HEAD
-    Consent.model_validate_json(json.dumps(consent_json_raw))
-
-
-def test_index_rna_without_dna():
-    """Donors can only have RNA data if DNA data also present."""
-    metadata = json.loads(
-        importlib.resources.files(resources)
-        .joinpath("example_metadata", "wes_tumor_germline", "v1.1.4.json")
-        .read_text()
-    )
-    # reduce to a single lab datum
-    metadata["donors"][0]["labData"] = [metadata["donors"][0]["labData"][0]]
-    # set the library type to RNA
-    metadata["donors"][0]["labData"][0]["libraryType"] = "wxs"
-    metadata["donors"][0]["labData"][0]["sequenceType"] = "rna"
-
-    with pytest.raises(
-        ValidationError, match=r"Index donor must have at least one lab datum with one of the following library types"
-    ):
-        GrzSubmissionMetadata.model_validate_json(json.dumps(metadata))
-
-
-def test_index_rna_with_dna():
-    """Donors can only have RNA data if DNA data also present."""
-    metadata = json.loads(
-        importlib.resources.files(resources)
-        .joinpath("example_metadata", "wes_tumor_germline", "v1.1.4.json")
-        .read_text()
-    )
-    # duplicate the last lab datum
-    metadata["donors"][0]["labData"].append(copy.deepcopy(metadata["donors"][0]["labData"][-1]))
-    # set the library type to RNA
-    metadata["donors"][0]["labData"][-1]["libraryType"] = "wxs"
-    metadata["donors"][0]["labData"][-1]["sequenceType"] = "rna"
-    metadata["donors"][0]["labData"][-1]["labDataName"] = metadata["donors"][0]["labData"][-2]["labDataName"] + " RNA"
-
-    GrzSubmissionMetadata.model_validate_json(json.dumps(metadata))
-=======
-    Consent.model_validate_json(json.dumps(consent_json_raw))
->>>>>>> f301856c
+    Consent.model_validate_json(json.dumps(consent_json_raw))