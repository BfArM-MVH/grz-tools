--- conflicted
+++ resolved
@@ -4,13 +4,8 @@
 
 [project]
 name = "grz-cli"
-<<<<<<< HEAD
-version = "0.1.1"
+version = "0.1.2"
 description = "Tool for validation, encryption and upload of MV submissions to GDCs."
-=======
-version = "0.1.2"
-description = "A tool to encrypt and upload files to S3 with MD5 checksum logging."
->>>>>>> 706bb263
 readme = "README.md"
 license = { text = "MIT" }
 authors = [
