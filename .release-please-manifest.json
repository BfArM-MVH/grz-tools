--- conflicted
+++ resolved
@@ -1,11 +1,6 @@
 {
-<<<<<<< HEAD
   "packages/grz-cli": "0.7.0",
-  "packages/grz-pydantic-models": "1.4.0"
-=======
-  "packages/grz-cli": "0.6.1",
   "packages/grz-pydantic-models": "1.5.0",
   "packages/grz-db": "0.1.0",
   "packages/grz-common": "0.1.0"
->>>>>>> 558ee3c5
 }