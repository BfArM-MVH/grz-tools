--- conflicted
+++ resolved
@@ -2,14 +2,8 @@
   "packages/grz-cli": "1.5.0",
   "packages/grz-pydantic-models": "2.4.0",
   "packages/grz-db": "1.1.0",
-<<<<<<< HEAD
-  "packages/grz-common": "1.4.0",
-  "packages/grzctl": "1.2.0",
+  "packages/grz-common": "1.5.0",
+  "packages/grzctl": "1.3.0",
   "packages/grz-check": "0.2.0",
   "packages/grz-watchdog": "0.1.0"
-=======
-  "packages/grz-common": "1.5.0",
-  "packages/grzctl": "1.3.0",
-  "packages/grz-check": "0.2.0"
->>>>>>> f301856c
 }