--- conflicted
+++ resolved
@@ -1,12 +1,7 @@
 {
   "packages/grz-cli": "1.1.1",
-<<<<<<< HEAD
-  "packages/grz-pydantic-models": "2.1.2",
+  "packages/grz-pydantic-models": "2.2.0",
   "packages/grz-db": "0.3.0",
-=======
-  "packages/grz-pydantic-models": "2.2.0",
-  "packages/grz-db": "0.2.1",
->>>>>>> d7bc8d38
   "packages/grz-common": "1.1.1",
   "packages/grzctl": "0.2.6",
   "packages/grz-check": "0.1.0"
