{
<<<<<<< HEAD
  "packages/grz-cli": "1.5.0",
  "packages/grz-pydantic-models": "2.4.0",
  "packages/grz-db": "1.1.0",
  "packages/grz-common": "1.5.0",
  "packages/grzctl": "1.3.0",
  "packages/grz-check": "0.2.0",
  "packages/grz-watchdog": "0.1.0"
=======
  "packages/grz-cli": "1.5.1",
  "packages/grz-pydantic-models": "2.5.0",
  "packages/grz-db": "1.2.0",
  "packages/grz-common": "1.6.1",
  "packages/grzctl": "1.4.0",
  "packages/grz-check": "0.2.1"
>>>>>>> 938da6c5
}<|MERGE_RESOLUTION|>--- conflicted
+++ resolved
@@ -1,18 +1,9 @@
 {
-<<<<<<< HEAD
-  "packages/grz-cli": "1.5.0",
-  "packages/grz-pydantic-models": "2.4.0",
-  "packages/grz-db": "1.1.0",
-  "packages/grz-common": "1.5.0",
-  "packages/grzctl": "1.3.0",
-  "packages/grz-check": "0.2.0",
-  "packages/grz-watchdog": "0.1.0"
-=======
   "packages/grz-cli": "1.5.1",
   "packages/grz-pydantic-models": "2.5.0",
   "packages/grz-db": "1.2.0",
   "packages/grz-common": "1.6.1",
   "packages/grzctl": "1.4.0",
-  "packages/grz-check": "0.2.1"
->>>>>>> 938da6c5
+  "packages/grz-check": "0.2.1",
+  "packages/grz-watchdog": "0.1.0"
 }