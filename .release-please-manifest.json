{
  "packages/grz-cli": "1.0.3",
  "packages/grz-pydantic-models": "2.1.1",
  "packages/grz-db": "0.2.1",
<<<<<<< HEAD
  "packages/grz-common": "1.1.0",
  "packages/grzctl": "0.2.4"
=======
  "packages/grz-common": "1.0.3",
  "packages/grzctl": "0.2.4",
  "packages/grz-check": "0.1.0"
>>>>>>> 226d624c
}<|MERGE_RESOLUTION|>--- conflicted
+++ resolved
@@ -2,12 +2,7 @@
   "packages/grz-cli": "1.0.3",
   "packages/grz-pydantic-models": "2.1.1",
   "packages/grz-db": "0.2.1",
-<<<<<<< HEAD
   "packages/grz-common": "1.1.0",
-  "packages/grzctl": "0.2.4"
-=======
-  "packages/grz-common": "1.0.3",
   "packages/grzctl": "0.2.4",
   "packages/grz-check": "0.1.0"
->>>>>>> 226d624c
 }